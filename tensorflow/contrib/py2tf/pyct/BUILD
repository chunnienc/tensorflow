licenses(["notice"])  # Apache 2.0

load("//tensorflow:tensorflow.bzl", "py_test")

filegroup(
    name = "all_files",
    srcs = glob(
        ["**/*"],
        exclude = [
            "**/METADATA",
            "**/OWNERS",
        ],
    ),
    visibility = ["//tensorflow:__subpackages__"],
)

py_library(
    name = "pyct",
    srcs = [
        "__init__.py",
        "anno.py",
        "compiler.py",
        "parser.py",
        "pretty_printer.py",
        "templates.py",
    ],
    srcs_version = "PY2AND3",
    visibility = ["//visibility:public"],
)

py_test(
    name = "anno_test",
    srcs = ["anno_test.py"],
    tags = [
        "manual",
        "notap",
    ],
    deps = [
        ":pyct",
        "//tensorflow/python:client_testlib",
    ],
)

py_test(
    name = "compiler_test",
    srcs = ["compiler_test.py"],
    tags = [
        "manual",
        "notap",
    ],
    deps = [
        ":pyct",
        "//tensorflow/python:client_testlib",
    ],
)

py_test(
    name = "parser_test",
    srcs = ["parser_test.py"],
    tags = [
        "manual",
        "notap",
    ],
    deps = [
        ":pyct",
        "//tensorflow/python:client_testlib",
    ],
)

py_test(
    name = "pretty_printer_test",
    srcs = ["pretty_printer_test.py"],
    tags = [
        "manual",
        "notap",
    ],
<<<<<<< HEAD
=======
    deps = [
        ":pyct",
        "//tensorflow/python:client_testlib",
    ],
)

py_test(
    name = "templates_test",
    srcs = ["templates_test.py"],
    tags = [
        "manual",
        "notap",
    ],
>>>>>>> 6ed75e60
    deps = [
        ":pyct",
        "//tensorflow/python:client_testlib",
    ],
)<|MERGE_RESOLUTION|>--- conflicted
+++ resolved
@@ -74,8 +74,6 @@
         "manual",
         "notap",
     ],
-<<<<<<< HEAD
-=======
     deps = [
         ":pyct",
         "//tensorflow/python:client_testlib",
@@ -89,7 +87,6 @@
         "manual",
         "notap",
     ],
->>>>>>> 6ed75e60
     deps = [
         ":pyct",
         "//tensorflow/python:client_testlib",
