# TensorBoard: Visualizing Learning

The computations you'll use TensorFlow for - like training a massive
deep neural network - can be complex and confusing. To make it easier to
understand, debug, and optimize TensorFlow programs, we've included a suite of
visualization tools called TensorBoard. You can use TensorBoard to visualize
your TensorFlow graph, plot quantitative metrics about the execution of your
graph, and show additional data like images that pass through it. When
TensorBoard is fully configured, it looks like this:

<<<<<<< HEAD
[![MNIST TensorBoard](../../images/mnist_tensorboard.png "MNIST TensorBoard")](http://tensorflow.org/tensorboard)  
[*Click to try TensorBoard with data from this tutorial!*](http://tensorflow.org/tensorboard)
=======
![MNIST TensorBoard](../../images/mnist_tensorboard.png "MNIST TensorBoard")

>>>>>>> d92ba306

This tutorial is intended to get you started with simple TensorBoard usage.
There are other resources available as well! The [TensorBoard README](https://www.tensorflow.org/code/tensorflow/tensorboard/README.md)
has a lot more information on TensorBoard usage, including tips & tricks, and
debugging information.

## Serializing the data

TensorBoard operates by reading TensorFlow events files, which contain summary
data that you can generate when running TensorFlow. Here's the general
lifecycle for summary data within TensorBoard.

First, create the TensorFlow graph that you'd like to collect summary
data from, and decide which nodes you would like to annotate with
[summary operations]
(../../api_docs/python/train.md#summary-operations).

For example, suppose you are training a convolutional neural network for
recognizing MNIST digits. You'd like to record how the learning rate
varies over time, and how the objective function is changing. Collect these by
attaching [`scalar_summary`](../../api_docs/python/train.md#scalar_summary) ops
to the nodes that output the learning rate and loss respectively. Then, give
each `scalar_summary` a meaningful `tag`, like `'learning rate'` or `'loss
function'`.

Perhaps you'd also like to visualize the distributions of activations coming
off a particular layer, or the distribution of gradients or weights. Collect
this data by attaching
[`histogram_summary`](../../api_docs/python/train.md#histogram_summary) ops to
the gradient outputs and to the variable that holds your weights, respectively.

For details on all of the summary operations available, check out the docs on
[summary operations]
(../../api_docs/python/train.md#summary-operations).

Operations in TensorFlow don't do anything until you run them, or an op that
depends on their output. And the summary nodes that we've just created are
peripheral to your graph: none of the ops you are currently running depend on
them. So, to generate summaries, we need to run all of these summary nodes.
Managing them by hand would be tedious, so use
[`tf.merge_all_summaries`](../../api_docs/python/train.md#merge_all_summaries)
to combine them into a single op that generates all the summary data.

Then, you can just run the merged summary op, which will generate a serialized
`Summary` protobuf object with all of your summary data at a given step.
Finally, to write this summary data to disk, pass the summary protobuf to a
[`tf.train.SummaryWriter`](../../api_docs/python/train.md#SummaryWriter).

The `SummaryWriter` takes a logdir in its constructor - this logdir is quite
important, it's the directory where all of the events will be written out.
Also, the `SummaryWriter` can optionally take a `Graph` in its constructor.
If it receives a `Graph` object, then TensorBoard will visualize your graph
along with tensor shape information. This will give you a much better sense of
what flows through the graph: see
[Tensor shape information](../../how_tos/graph_viz/index.md#tensor-shape-information).

Now that you've modified your graph and have a `SummaryWriter`, you're ready to
start running your network! If you want, you could run the merged summary op
every single step, and record a ton of training data. That's likely to be more
data than you need, though. Instead, consider running the merged summary op
every `n` steps.

The code example below is a modification of the [simple MNIST tutorial]
(http://tensorflow.org/tutorials/mnist/beginners/index.md), in which we have
added some summary ops, and run them every ten steps. If you run this and then
launch `tensorboard --logdir=/tmp/mnist_logs`, you'll be able to visualize
statistics, such as how the weights or accuracy varied during training.
The code below is an excerpt; full source is [here](https://www.tensorflow.org/code/tensorflow/examples/tutorials/mnist/mnist_with_summaries.py).

```python
def variable_summaries(var, name):
  """Attach a lot of summaries to a Tensor."""
  with tf.name_scope('summaries'):
    mean = tf.reduce_mean(var)
    tf.scalar_summary('mean/' + name, mean)
    with tf.name_scope('stddev'):
      stddev = tf.sqrt(tf.reduce_mean(tf.square(var - mean)))
    tf.scalar_summary('stddev/' + name, stddev)
    tf.scalar_summary('max/' + name, tf.reduce_max(var))
    tf.scalar_summary('min/' + name, tf.reduce_min(var))
    tf.histogram_summary(name, var)

def nn_layer(input_tensor, input_dim, output_dim, layer_name, act=tf.nn.relu):
  """Reusable code for making a simple neural net layer.

  It does a matrix multiply, bias add, and then uses relu to nonlinearize.
  It also sets up name scoping so that the resultant graph is easy to read,
  and adds a number of summary ops.
  """
  # Adding a name scope ensures logical grouping of the layers in the graph.
  with tf.name_scope(layer_name):
    # This Variable will hold the state of the weights for the layer
    with tf.name_scope('weights'):
      weights = weight_variable([input_dim, output_dim])
      variable_summaries(weights, layer_name + '/weights')
    with tf.name_scope('biases'):
      biases = bias_variable([output_dim])
      variable_summaries(biases, layer_name + '/biases')
    with tf.name_scope('Wx_plus_b'):
      preactivate = tf.matmul(input_tensor, weights) + biases
      tf.histogram_summary(layer_name + '/pre_activations', preactivate)
    activations = act(preactivate, 'activation')
    tf.histogram_summary(layer_name + '/activations', activations)
    return activations

hidden1 = nn_layer(x, 784, 500, 'layer1')

with tf.name_scope('dropout'):
  keep_prob = tf.placeholder(tf.float32)
  tf.scalar_summary('dropout_keep_probability', keep_prob)
  dropped = tf.nn.dropout(hidden1, keep_prob)

y = nn_layer(dropped, 500, 10, 'layer2', act=tf.nn.softmax)

with tf.name_scope('cross_entropy'):
  diff = y_ * tf.log(y)
  with tf.name_scope('total'):
    cross_entropy = -tf.reduce_mean(diff)
  tf.scalar_summary('cross entropy', cross_entropy)

with tf.name_scope('train'):
  train_step = tf.train.AdamOptimizer(FLAGS.learning_rate).minimize(
      cross_entropy)

with tf.name_scope('accuracy'):
  with tf.name_scope('correct_prediction'):
    correct_prediction = tf.equal(tf.argmax(y, 1), tf.argmax(y_, 1))
  with tf.name_scope('accuracy'):
    accuracy = tf.reduce_mean(tf.cast(correct_prediction, tf.float32))
  tf.scalar_summary('accuracy', accuracy)

# Merge all the summaries and write them out to /tmp/mnist_logs (by default)
merged = tf.merge_all_summaries()
train_writer = tf.train.SummaryWriter(FLAGS.summaries_dir + '/train',
                                      sess.graph)
test_writer = tf.train.SummaryWriter(FLAGS.summaries_dir + '/test')
tf.initialize_all_variables().run()
```

After we've initialized the `SummaryWriters`, we have to add summaries to the
`SummaryWriters` as we train and test the model.

```python
# Train the model, and also write summaries.
# Every 10th step, measure test-set accuracy, and write test summaries
# All other steps, run train_step on training data, & add training summaries

def feed_dict(train):
  """Make a TensorFlow feed_dict: maps data onto Tensor placeholders."""
  if train or FLAGS.fake_data:
    xs, ys = mnist.train.next_batch(100, fake_data=FLAGS.fake_data)
    k = FLAGS.dropout
  else:
    xs, ys = mnist.test.images, mnist.test.labels
    k = 1.0
  return {x: xs, y_: ys, keep_prob: k}

for i in range(FLAGS.max_steps):
  if i % 10 == 0:  # Record summaries and test-set accuracy
    summary, acc = sess.run([merged, accuracy], feed_dict=feed_dict(False))
    test_writer.add_summary(summary, i)
    print('Accuracy at step %s: %s' % (i, acc))
  else:  # Record train set summaries, and train
    summary, _ = sess.run([merged, train_step], feed_dict=feed_dict(True))
    train_writer.add_summary(summary, i)
```

You're now all set to visualize this data using TensorBoard.


## Launching TensorBoard

To run TensorBoard, use the following command (alternatively `python -m
tensorflow.tensorboard`)

```bash
tensorboard --logdir=path/to/log-directory
```

where `logdir` points to the directory where the `SummaryWriter` serialized its
data.  If this `logdir` directory contains subdirectories which contain
serialized data from separate runs, then TensorBoard will visualize the data
from all of those runs. Once TensorBoard is running, navigate your web browser
to `localhost:6006` to view the TensorBoard.

When looking at TensorBoard, you will see the navigation tabs in the top right
corner. Each tab represents a set of serialized data that can be visualized.

For in depth information on how to use the *graph* tab to visualize your graph,
see [TensorBoard: Graph Visualization](../../how_tos/graph_viz/index.md).

For more usage information on TensorBoard in general, see the [TensorBoard
README](https://www.tensorflow.org/code/tensorflow/tensorboard/README.md).<|MERGE_RESOLUTION|>--- conflicted
+++ resolved
@@ -8,13 +8,8 @@
 graph, and show additional data like images that pass through it. When
 TensorBoard is fully configured, it looks like this:
 
-<<<<<<< HEAD
-[![MNIST TensorBoard](../../images/mnist_tensorboard.png "MNIST TensorBoard")](http://tensorflow.org/tensorboard)  
-[*Click to try TensorBoard with data from this tutorial!*](http://tensorflow.org/tensorboard)
-=======
 ![MNIST TensorBoard](../../images/mnist_tensorboard.png "MNIST TensorBoard")
 
->>>>>>> d92ba306
 
 This tutorial is intended to get you started with simple TensorBoard usage.
 There are other resources available as well! The [TensorBoard README](https://www.tensorflow.org/code/tensorflow/tensorboard/README.md)
